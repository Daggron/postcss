{
  "name": "postcss",
<<<<<<< HEAD
  "version": "8.3.1",
=======
  "version": "7.0.36",
>>>>>>> 67e3d7b3
  "description": "Tool for transforming styles with JS plugins",
  "engines": {
    "node": "^10 || ^12 || >=14"
  },
  "exports": {
    ".": {
      "require": "./lib/postcss.js",
      "import": "./lib/postcss.mjs",
      "types": "./lib/postcss.d.ts"
    },
    "./lib/at-rule": "./lib/at-rule.js",
    "./lib/comment": "./lib/comment.js",
    "./lib/container": "./lib/container.js",
    "./lib/css-syntax-error": "./lib/css-syntax-error.js",
    "./lib/declaration": "./lib/declaration.js",
    "./lib/fromJSON": "./lib/fromJSON.js",
    "./lib/input": "./lib/input.js",
    "./lib/lazy-result": "./lib/lazy-result.js",
    "./lib/list": "./lib/list.js",
    "./lib/map-generator": "./lib/map-generator.js",
    "./lib/node": "./lib/node.js",
    "./lib/parse": "./lib/parse.js",
    "./lib/parser": "./lib/parser.js",
    "./lib/postcss": "./lib/postcss.js",
    "./lib/previous-map": "./lib/previous-map.js",
    "./lib/processor": "./lib/processor.js",
    "./lib/result": "./lib/result.js",
    "./lib/root": "./lib/root.js",
    "./lib/rule": "./lib/rule.js",
    "./lib/stringifier": "./lib/stringifier.js",
    "./lib/stringify": "./lib/stringify.js",
    "./lib/symbols": "./lib/symbols.js",
    "./lib/terminal-highlight": "./lib/terminal-highlight.js",
    "./lib/tokenize": "./lib/tokenize.js",
    "./lib/warn-once": "./lib/warn-once.js",
    "./lib/warning": "./lib/warning.js",
    "./package.json": "./package.json"
  },
  "main": "./lib/postcss.js",
  "types": "./lib/postcss.d.ts",
  "keywords": [
    "css",
    "postcss",
    "rework",
    "preprocessor",
    "parser",
    "source map",
    "transform",
    "manipulation",
    "transpiler"
  ],
  "scripts": {
<<<<<<< HEAD
    "test": "jest --coverage && eslint . && ./test/version.js && check-dts && ./test/integration.js && yaspeller *.md docs/{**/,}*.md && size-limit"
=======
    "lint": "eslint-ci *.js lib/*.es6 test/*.js",
    "test": "gulp && jest && yarn lint"
>>>>>>> 67e3d7b3
  },
  "funding": {
    "type": "opencollective",
    "url": "https://opencollective.com/postcss/"
  },
  "author": "Andrey Sitnik <andrey@sitnik.ru>",
  "license": "MIT",
  "homepage": "https://postcss.org/",
  "repository": "postcss/postcss",
  "dependencies": {
    "colorette": "^1.2.2",
    "nanoid": "^3.1.23",
    "source-map-js": "^0.6.2"
  },
  "devDependencies": {
<<<<<<< HEAD
    "@logux/eslint-config": "^45.4.4",
    "@size-limit/preset-small-lib": "^4.12.0",
    "@types/fs-extra": "^9.0.11",
    "@types/jest": "^26.0.23",
    "@types/node": "^15.12.2",
    "@typescript-eslint/eslint-plugin": "^4.26.1",
    "@typescript-eslint/parser": "^4.26.1",
    "check-dts": "^0.4.4",
    "ci-job-number": "^1.2.2",
    "clean-publish": "^2.2.0",
    "concat-with-sourcemaps": "^1.1.0",
    "eslint": "^7.28.0",
    "eslint-config-standard": "^16.0.3",
    "eslint-plugin-import": "^2.23.4",
    "eslint-plugin-jest": "^24.3.6",
    "eslint-plugin-node": "^11.1.0",
    "eslint-plugin-prefer-let": "^1.1.0",
    "eslint-plugin-promise": "^5.1.0",
    "eslint-plugin-security": "^1.4.0",
    "eslint-plugin-unicorn": "^33.0.1",
    "fs-extra": "^10.0.0",
    "jest": "^27.0.4",
    "lint-staged": "^11.0.0",
    "nanodelay": "^1.0.8",
    "postcss-parser-tests": "^8.3.5",
    "prettier": "^2.3.1",
    "simple-git-hooks": "^2.4.1",
    "size-limit": "^4.12.0",
    "strip-ansi": "^6.0.0",
    "ts-jest": "^27.0.3",
    "typescript": "^4.3.2",
=======
    "@babel/core": "^7.11.6",
    "@babel/preset-env": "^7.11.5",
    "@logux/eslint-config": "^28.1.0",
    "babel-eslint": "^10.1.0",
    "babel-plugin-add-module-exports": "^1.0.4",
    "concat-with-sourcemaps": "^1.1.0",
    "del": "^4.1.0",
    "eslint": "^5.16.0",
    "eslint-ci": "^1.0.0",
    "eslint-config-postcss": "^3.0.7",
    "eslint-config-standard": "^12.0.0",
    "eslint-plugin-import": "^2.16.0",
    "eslint-plugin-import-helpers": "^0.1.4",
    "eslint-plugin-jest": "^22.4.1",
    "eslint-plugin-node": "^8.0.1",
    "eslint-plugin-prefer-let": "^1.0.1",
    "eslint-plugin-promise": "^4.1.1",
    "eslint-plugin-security": "^1.4.0",
    "eslint-plugin-standard": "^4.0.0",
    "fs-extra": "^7.0.1",
    "gulp": "^4.0.0",
    "gulp-babel": "^8.0.0",
    "gulp-changed": "^3.2.0",
    "gulp-json-editor": "^2.5.1",
    "gulp-sourcemaps": "^2.6.5",
    "husky": "^1.3.1",
    "jest": "^24.7.1",
    "jest-cli": "^24.7.1",
    "lint-staged": "^8.1.5",
    "postcss-parser-tests": "6.3.1",
    "run-sequence": "^2.2.1",
    "strip-ansi": "^5.2.0",
>>>>>>> 67e3d7b3
    "yaspeller": "^7.0.0"
  },
  "lint-staged": {
<<<<<<< HEAD
    "*.md": "yaspeller",
    "*.js": [
      "prettier --write",
      "eslint --fix"
    ],
    "*.ts": [
      "prettier --write",
      "eslint --fix"
    ],
    "package.json": "./test/version.js"
=======
    "test/*.js": "eslint",
    "lib/*.es6": "eslint",
    "*.md": "yaspeller"
>>>>>>> 67e3d7b3
  },
  "simple-git-hooks": {
    "pre-commit": "npx lint-staged"
  },
  "prettier": {
    "arrowParens": "avoid",
    "jsxSingleQuote": false,
    "quoteProps": "consistent",
    "semi": false,
    "singleQuote": true,
    "trailingComma": "none"
  },
  "browser": {
    "./lib/terminal-highlight": false,
    "source-map-js": false,
    "colorette": false,
    "path": false,
    "url": false,
    "fs": false
  },
<<<<<<< HEAD
  "size-limit": [
    {
      "path": "lib/postcss.js",
      "limit": "23 KB"
    }
  ],
=======
  "browserslist": [
    "and_chr 71",
    "and_ff 64",
    "and_qq 1.2",
    "and_uc 11.8",
    "android 67",
    "android 4.4.3-4.4.4",
    "baidu 7.12",
    "chrome 73",
    "chrome 72",
    "edge 18",
    "edge 17",
    "firefox 66",
    "firefox 65",
    "ios_saf 12.0-12.1",
    "ios_saf 11.3-11.4",
    "node 6.17.0",
    "op_mini all",
    "op_mob 46",
    "opera 58",
    "opera 57",
    "safari 12",
    "safari 11.1",
    "samsung 8.2",
    "samsung 7.2-7.4"
  ],
  "babel": {
    "presets": [
      [
        "@babel/env",
        {
          "loose": true
        }
      ]
    ],
    "plugins": [
      "add-module-exports"
    ]
  },
>>>>>>> 67e3d7b3
  "jest": {
    "preset": "ts-jest",
    "testEnvironment": "node",
    "coverageThreshold": {
      "global": {
        "statements": 100
      }
    }
  },
  "eslintConfig": {
    "extends": "@logux/eslint-config/ts",
    "rules": {
      "@typescript-eslint/no-explicit-any": "off",
      "consistent-return": "off",
      "global-require": "off",
      "no-console": "off"
    },
    "overrides": [
      {
        "files": [
          "*.test.js"
        ],
        "rules": {
          "no-unused-expressions": "off",
          "func-style": "off"
        }
      },
      {
        "files": [
          "*.test.ts"
        ],
        "rules": {
          "@typescript-eslint/no-unused-expressions": "off",
          "func-style": "off"
        }
      }
    ]
  },
  "eslintIgnore": [
    "docs/api/assets/",
    "errors.ts"
  ],
  "yaspeller": {
    "lang": "en",
    "ignoreCapitalization": true,
    "excludeFiles": [
      "docs/README-cn.md"
    ],
    "ignoreText": [
      " \\(by [^)]+\\).",
      "“[^”]+”"
    ],
    "dictionary": [
      "6to5",
      "A CI",
      "Andalusian",
      "ASE",
      "autodetect",
      "Autodetect",
      "Autoprefixer",
      "base64",
      "Base64",
      "BEM",
      "Browserhacks",
      "Browserify  or",
      "Browserslist",
      "CamelCase",
      "changelog",
      "Changelog",
      "ClojureWerkz’s",
      "CodePen",
      "CoffeeScript",
      "configs",
      "CSS3",
      "CSS4",
      "cssnano",
      "CSSWG",
      "ENB",
      "ES5",
      "ES6",
      "evilmartians",
      "extendability",
      "findable",
      "Flexbox",
      "flexbox",
      "GitHub",
      "GitLab",
      "Gitter",
      "IE8",
      "IE9",
      "inlined",
      "inlines",
      "Instagram",
      "iOS",
      "is  SCSS",
      "isolatable",
      "Jeet",
      "JetBrains",
      "JS",
      "js",
      "JSDoc",
      "JSS",
      "keyframes",
      "Less’s",
      "Libby",
      "linter",
      "Linters",
      "Lolspeak",
      "LTR",
      "LTS",
      "maintainers",
      "Markdown",
      "MD5",
      "minifier",
      "mixin",
      "mixins",
      "Modernizr",
      "multitool",
      "npm",
      "Packt",
      "pantone",
      "params",
      "partials",
      "polyfill",
      "polyfills",
      "Polyfills",
      "PostCSS",
      "postcss",
      "PostCSS’s",
      "rebases",
      "regexp",
      "replaces EOL",
      "resolver",
      "Rollup",
      "RTL",
      "RTLCSS",
      "sanitization",
      "Sass",
      "SCSS",
      "SemVer",
      "Sharec",
      "stringifier",
      "Stringifier",
      "stringifing",
      "Stylelint",
      "stylesheet",
      "stylesheets",
      "SugarSS",
      "SVG",
      "SVGO",
      "SVGs",
      "Taskr",
      "Tidelift",
      "tokenization",
      "Tokenization",
      "tokenize",
      "tokenizer",
      "Tokenizer",
      "Traceur",
      "transpile",
      "Transpiler",
      "transpiler",
      "transpiles",
      "transpiling",
      "Travis",
      "UI",
      "unmaintained",
      "Unprefixes",
      "unprefixes",
      "Versioning",
      "VK",
      "VS",
<<<<<<< HEAD
      "Vue",
      "W3C",
      "WebP",
      "webpack",
      "Webpack",
      "WebStorm",
      "YIQ",
      "TypeDoc",
      "ES",
      "Deno",
      "AVIF",
=======
      "iOS",
      "maintainers",
      "Backport",
>>>>>>> 67e3d7b3
      "ReDoS"
    ]
  }
}<|MERGE_RESOLUTION|>--- conflicted
+++ resolved
@@ -1,10 +1,6 @@
 {
   "name": "postcss",
-<<<<<<< HEAD
   "version": "8.3.1",
-=======
-  "version": "7.0.36",
->>>>>>> 67e3d7b3
   "description": "Tool for transforming styles with JS plugins",
   "engines": {
     "node": "^10 || ^12 || >=14"
@@ -57,12 +53,7 @@
     "transpiler"
   ],
   "scripts": {
-<<<<<<< HEAD
     "test": "jest --coverage && eslint . && ./test/version.js && check-dts && ./test/integration.js && yaspeller *.md docs/{**/,}*.md && size-limit"
-=======
-    "lint": "eslint-ci *.js lib/*.es6 test/*.js",
-    "test": "gulp && jest && yarn lint"
->>>>>>> 67e3d7b3
   },
   "funding": {
     "type": "opencollective",
@@ -78,7 +69,6 @@
     "source-map-js": "^0.6.2"
   },
   "devDependencies": {
-<<<<<<< HEAD
     "@logux/eslint-config": "^45.4.4",
     "@size-limit/preset-small-lib": "^4.12.0",
     "@types/fs-extra": "^9.0.11",
@@ -110,44 +100,9 @@
     "strip-ansi": "^6.0.0",
     "ts-jest": "^27.0.3",
     "typescript": "^4.3.2",
-=======
-    "@babel/core": "^7.11.6",
-    "@babel/preset-env": "^7.11.5",
-    "@logux/eslint-config": "^28.1.0",
-    "babel-eslint": "^10.1.0",
-    "babel-plugin-add-module-exports": "^1.0.4",
-    "concat-with-sourcemaps": "^1.1.0",
-    "del": "^4.1.0",
-    "eslint": "^5.16.0",
-    "eslint-ci": "^1.0.0",
-    "eslint-config-postcss": "^3.0.7",
-    "eslint-config-standard": "^12.0.0",
-    "eslint-plugin-import": "^2.16.0",
-    "eslint-plugin-import-helpers": "^0.1.4",
-    "eslint-plugin-jest": "^22.4.1",
-    "eslint-plugin-node": "^8.0.1",
-    "eslint-plugin-prefer-let": "^1.0.1",
-    "eslint-plugin-promise": "^4.1.1",
-    "eslint-plugin-security": "^1.4.0",
-    "eslint-plugin-standard": "^4.0.0",
-    "fs-extra": "^7.0.1",
-    "gulp": "^4.0.0",
-    "gulp-babel": "^8.0.0",
-    "gulp-changed": "^3.2.0",
-    "gulp-json-editor": "^2.5.1",
-    "gulp-sourcemaps": "^2.6.5",
-    "husky": "^1.3.1",
-    "jest": "^24.7.1",
-    "jest-cli": "^24.7.1",
-    "lint-staged": "^8.1.5",
-    "postcss-parser-tests": "6.3.1",
-    "run-sequence": "^2.2.1",
-    "strip-ansi": "^5.2.0",
->>>>>>> 67e3d7b3
     "yaspeller": "^7.0.0"
   },
   "lint-staged": {
-<<<<<<< HEAD
     "*.md": "yaspeller",
     "*.js": [
       "prettier --write",
@@ -158,11 +113,6 @@
       "eslint --fix"
     ],
     "package.json": "./test/version.js"
-=======
-    "test/*.js": "eslint",
-    "lib/*.es6": "eslint",
-    "*.md": "yaspeller"
->>>>>>> 67e3d7b3
   },
   "simple-git-hooks": {
     "pre-commit": "npx lint-staged"
@@ -183,54 +133,12 @@
     "url": false,
     "fs": false
   },
-<<<<<<< HEAD
   "size-limit": [
     {
       "path": "lib/postcss.js",
       "limit": "23 KB"
     }
   ],
-=======
-  "browserslist": [
-    "and_chr 71",
-    "and_ff 64",
-    "and_qq 1.2",
-    "and_uc 11.8",
-    "android 67",
-    "android 4.4.3-4.4.4",
-    "baidu 7.12",
-    "chrome 73",
-    "chrome 72",
-    "edge 18",
-    "edge 17",
-    "firefox 66",
-    "firefox 65",
-    "ios_saf 12.0-12.1",
-    "ios_saf 11.3-11.4",
-    "node 6.17.0",
-    "op_mini all",
-    "op_mob 46",
-    "opera 58",
-    "opera 57",
-    "safari 12",
-    "safari 11.1",
-    "samsung 8.2",
-    "samsung 7.2-7.4"
-  ],
-  "babel": {
-    "presets": [
-      [
-        "@babel/env",
-        {
-          "loose": true
-        }
-      ]
-    ],
-    "plugins": [
-      "add-module-exports"
-    ]
-  },
->>>>>>> 67e3d7b3
   "jest": {
     "preset": "ts-jest",
     "testEnvironment": "node",
@@ -403,7 +311,6 @@
       "Versioning",
       "VK",
       "VS",
-<<<<<<< HEAD
       "Vue",
       "W3C",
       "WebP",
@@ -415,12 +322,8 @@
       "ES",
       "Deno",
       "AVIF",
-=======
-      "iOS",
-      "maintainers",
-      "Backport",
->>>>>>> 67e3d7b3
-      "ReDoS"
+      "ReDoS",
+      "Backport"
     ]
   }
 }