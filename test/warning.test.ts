import { resolve } from 'path'
import { test } from 'uvu'
import { is, type } from 'uvu/assert'

import { Warning, parse, decl } from '../lib/postcss.js'

test('outputs simple warning', () => {
  let warning = new Warning('text')
  is(warning.toString(), 'text')
})

test('outputs warning with plugin', () => {
  let warning = new Warning('text', { plugin: 'plugin' })
  is(warning.toString(), 'plugin: text')
})

test('outputs warning with position', () => {
  let root = parse('a{}')
  let warning = new Warning('text', { node: root.first })
  is(warning.toString(), '<css input>:1:1: text')
})

test('outputs warning with plugin and node', () => {
  let file = resolve('a.css')
  let root = parse('a{}', { from: file })
  let warning = new Warning('text', {
    plugin: 'plugin',
    node: root.first
  })
  is(warning.toString(), `plugin: ${file}:1:1: text`)
})

test('outputs warning with index', () => {
  let file = resolve('a.css')
  let root = parse('@rule param {}', { from: file })
  let warning = new Warning('text', {
    plugin: 'plugin',
    node: root.first,
    index: 7
  })
  is(warning.toString(), `plugin: ${file}:1:8: text`)
})

test('outputs warning with word', () => {
  let file = resolve('a.css')
  let root = parse('@rule param {}', { from: file })
  let warning = new Warning('text', {
    plugin: 'plugin',
    node: root.first,
    word: 'am'
  })
  is(warning.toString(), `plugin: ${file}:1:10: text`)
})

test('generates warning without source', () => {
  let node = decl({ prop: 'color', value: 'black' })
  let warning = new Warning('text', { node })
  is(warning.toString(), '<css input>: text')
})

test('has line and column is undefined by default', () => {
  let warning = new Warning('text')
<<<<<<< HEAD
  expect(warning.line).toBeUndefined()
  expect(warning.column).toBeUndefined()
  expect(warning.endLine).toBeUndefined()
  expect(warning.endColumn).toBeUndefined()
})

it('gets range from node', () => {
  let root = parse('a{}')
  let warning = new Warning('text', { node: root.first })
  expect(warning.line).toBe(1)
  expect(warning.column).toBe(1)
  expect(warning.endLine).toBe(1)
  expect(warning.endColumn).toBe(4)
})

it('gets range from node without end', () => {
  let root = parse('a{}')
  root.first!.source!.end = undefined
  let warning = new Warning('text', { node: root.first })
  expect(warning.line).toBe(1)
  expect(warning.column).toBe(1)
  expect(warning.endLine).toBe(1)
  expect(warning.endColumn).toBe(2)
=======
  type(warning.line, 'undefined')
  type(warning.column, 'undefined')
})

test('gets position from node', () => {
  let root = parse('a{}')
  let warning = new Warning('text', { node: root.first })
  is(warning.line, 1)
  is(warning.column, 1)
>>>>>>> 38d02ecb
})

test('gets range from word', () => {
  let root = parse('a b{}')
  let warning = new Warning('text', { node: root.first, word: 'b' })
  is(warning.line, 1)
  is(warning.column, 3)
  is(warning.endLine, 1)
  is(warning.endColumn, 4)
})

<<<<<<< HEAD
it('gets range from index', () => {
  let root = parse('a b{}')
  let warning = new Warning('text', { node: root.first, index: 2 })
  expect(warning.line).toBe(1)
  expect(warning.column).toBe(3)
  expect(warning.endLine).toBe(1)
  expect(warning.endColumn).toBe(4)
=======
test('gets position from index', () => {
  let root = parse('a b{}')
  let warning = new Warning('text', { node: root.first, index: 2 })
  is(warning.line, 1)
  is(warning.column, 3)
>>>>>>> 38d02ecb
})

test('gets range from index and endIndex', () => {
  let root = parse('a b{}')
  let warning = new Warning('text', { node: root.first, index: 2, endIndex: 3 })
<<<<<<< HEAD
  expect(warning.line).toBe(1)
  expect(warning.column).toBe(3)
  expect(warning.endLine).toBe(1)
  expect(warning.endColumn).toBe(4)
})

it('gets range from start', () => {
  let root = parse('a b{}')
  let warning = new Warning('text', {
    node: root.first,
    start: { line: 1, column: 3 }
  })
  expect(warning.line).toBe(1)
  expect(warning.column).toBe(3)
  expect(warning.endLine).toBe(1)
  expect(warning.endColumn).toBe(6)
})

it('gets range from end', () => {
  let root = parse('a b{}')
  let warning = new Warning('text', {
    node: root.first,
    end: { line: 1, column: 3 }
  })
  expect(warning.line).toBe(1)
  expect(warning.column).toBe(1)
  expect(warning.endLine).toBe(1)
  expect(warning.endColumn).toBe(3)
})

it('gets range from start and end', () => {
  let root = parse('a b{}')
  let warning = new Warning('text', {
    node: root.first,
    start: { line: 1, column: 3 },
    end: { line: 1, column: 4 }
  })
  expect(warning.line).toBe(1)
  expect(warning.column).toBe(3)
  expect(warning.endLine).toBe(1)
  expect(warning.endColumn).toBe(4)
})

it('always returns exclusive ends', () => {
  let root = parse('a b{}')
  let warning = new Warning('text', { node: root.first, index: 1, endIndex: 1 })
  expect(warning.line).toBe(1)
  expect(warning.column).toBe(2)
  expect(warning.endLine).toBe(1)
  expect(warning.endColumn).toBe(3)
})

it('always returns valid ranges', () => {
  let root = parse('a b{}')
  let warning = new Warning('text', { node: root.first, index: 2, endIndex: 1 })
  expect(warning.line).toBe(1)
  expect(warning.column).toBe(3)
  expect(warning.endLine).toBe(1)
  expect(warning.endColumn).toBe(4)
})
=======
  is(warning.line, 1)
  is(warning.column, 3)
  is(warning.endLine, 1)
  is(warning.endColumn, 4)
})

test.run()
>>>>>>> 38d02ecb
<|MERGE_RESOLUTION|>--- conflicted
+++ resolved
@@ -60,41 +60,29 @@
 
 test('has line and column is undefined by default', () => {
   let warning = new Warning('text')
-<<<<<<< HEAD
-  expect(warning.line).toBeUndefined()
-  expect(warning.column).toBeUndefined()
-  expect(warning.endLine).toBeUndefined()
-  expect(warning.endColumn).toBeUndefined()
+  type(warning.line, 'undefined')
+  type(warning.column, 'undefined')
+  type(warning.endLine, 'undefined')
+  type(warning.endColumn, 'undefined')
 })
 
-it('gets range from node', () => {
-  let root = parse('a{}')
-  let warning = new Warning('text', { node: root.first })
-  expect(warning.line).toBe(1)
-  expect(warning.column).toBe(1)
-  expect(warning.endLine).toBe(1)
-  expect(warning.endColumn).toBe(4)
-})
-
-it('gets range from node without end', () => {
-  let root = parse('a{}')
-  root.first!.source!.end = undefined
-  let warning = new Warning('text', { node: root.first })
-  expect(warning.line).toBe(1)
-  expect(warning.column).toBe(1)
-  expect(warning.endLine).toBe(1)
-  expect(warning.endColumn).toBe(2)
-=======
-  type(warning.line, 'undefined')
-  type(warning.column, 'undefined')
-})
-
-test('gets position from node', () => {
+test('gets range from node', () => {
   let root = parse('a{}')
   let warning = new Warning('text', { node: root.first })
   is(warning.line, 1)
   is(warning.column, 1)
->>>>>>> 38d02ecb
+  is(warning.endLine, 1)
+  is(warning.endColumn, 4)
+})
+
+test('gets range from node without end', () => {
+  let root = parse('a{}')
+  root.first!.source!.end = undefined
+  let warning = new Warning('text', { node: root.first })
+  is(warning.line, 1)
+  is(warning.column, 1)
+  is(warning.endLine, 1)
+  is(warning.endColumn, 2)
 })
 
 test('gets range from word', () => {
@@ -106,93 +94,75 @@
   is(warning.endColumn, 4)
 })
 
-<<<<<<< HEAD
-it('gets range from index', () => {
-  let root = parse('a b{}')
-  let warning = new Warning('text', { node: root.first, index: 2 })
-  expect(warning.line).toBe(1)
-  expect(warning.column).toBe(3)
-  expect(warning.endLine).toBe(1)
-  expect(warning.endColumn).toBe(4)
-=======
-test('gets position from index', () => {
+test('gets range from index', () => {
   let root = parse('a b{}')
   let warning = new Warning('text', { node: root.first, index: 2 })
   is(warning.line, 1)
   is(warning.column, 3)
->>>>>>> 38d02ecb
+  is(warning.endLine, 1)
+  is(warning.endColumn, 4)
 })
 
 test('gets range from index and endIndex', () => {
   let root = parse('a b{}')
   let warning = new Warning('text', { node: root.first, index: 2, endIndex: 3 })
-<<<<<<< HEAD
-  expect(warning.line).toBe(1)
-  expect(warning.column).toBe(3)
-  expect(warning.endLine).toBe(1)
-  expect(warning.endColumn).toBe(4)
+  is(warning.line, 1)
+  is(warning.column, 3)
+  is(warning.endLine, 1)
+  is(warning.endColumn, 4)
 })
 
-it('gets range from start', () => {
+test('gets range from start', () => {
   let root = parse('a b{}')
   let warning = new Warning('text', {
     node: root.first,
     start: { line: 1, column: 3 }
   })
-  expect(warning.line).toBe(1)
-  expect(warning.column).toBe(3)
-  expect(warning.endLine).toBe(1)
-  expect(warning.endColumn).toBe(6)
+  is(warning.line, 1)
+  is(warning.column, 3)
+  is(warning.endLine, 1)
+  is(warning.endColumn, 6)
 })
 
-it('gets range from end', () => {
+test('gets range from end', () => {
   let root = parse('a b{}')
   let warning = new Warning('text', {
     node: root.first,
     end: { line: 1, column: 3 }
   })
-  expect(warning.line).toBe(1)
-  expect(warning.column).toBe(1)
-  expect(warning.endLine).toBe(1)
-  expect(warning.endColumn).toBe(3)
+  is(warning.line, 1)
+  is(warning.column, 1)
+  is(warning.endLine, 1)
+  is(warning.endColumn, 3)
 })
 
-it('gets range from start and end', () => {
+test('gets range from start and end', () => {
   let root = parse('a b{}')
   let warning = new Warning('text', {
     node: root.first,
     start: { line: 1, column: 3 },
     end: { line: 1, column: 4 }
   })
-  expect(warning.line).toBe(1)
-  expect(warning.column).toBe(3)
-  expect(warning.endLine).toBe(1)
-  expect(warning.endColumn).toBe(4)
-})
-
-it('always returns exclusive ends', () => {
-  let root = parse('a b{}')
-  let warning = new Warning('text', { node: root.first, index: 1, endIndex: 1 })
-  expect(warning.line).toBe(1)
-  expect(warning.column).toBe(2)
-  expect(warning.endLine).toBe(1)
-  expect(warning.endColumn).toBe(3)
-})
-
-it('always returns valid ranges', () => {
-  let root = parse('a b{}')
-  let warning = new Warning('text', { node: root.first, index: 2, endIndex: 1 })
-  expect(warning.line).toBe(1)
-  expect(warning.column).toBe(3)
-  expect(warning.endLine).toBe(1)
-  expect(warning.endColumn).toBe(4)
-})
-=======
   is(warning.line, 1)
   is(warning.column, 3)
   is(warning.endLine, 1)
   is(warning.endColumn, 4)
 })
 
-test.run()
->>>>>>> 38d02ecb
+test('always returns exclusive ends', () => {
+  let root = parse('a b{}')
+  let warning = new Warning('text', { node: root.first, index: 1, endIndex: 1 })
+  is(warning.line, 1)
+  is(warning.column, 2)
+  is(warning.endLine, 1)
+  is(warning.endColumn, 3)
+})
+
+test('always returns valid ranges', () => {
+  let root = parse('a b{}')
+  let warning = new Warning('text', { node: root.first, index: 2, endIndex: 1 })
+  is(warning.line, 1)
+  is(warning.column, 3)
+  is(warning.endLine, 1)
+  is(warning.endColumn, 4)
+})