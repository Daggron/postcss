import { SourceMapConsumer, SourceMapGenerator } from 'source-map-js'
import { removeSync, outputFileSync } from 'fs-extra'
import { join, resolve, parse } from 'path'
import { existsSync } from 'fs'
import { test } from 'uvu'
import { is, type, equal, match } from 'uvu/assert'

import postcss, { SourceMap, Rule, Root } from '../lib/postcss.js'
import PreviousMap from '../lib/previous-map.js'
import Processor from '../lib/processor.js'

function consumer(map: SourceMap): any {
  return (SourceMapConsumer as any).fromSourceMap(map)
}

function read(result: { css: string }): any {
  let prev = new PreviousMap(result.css, {})
  return prev.consumer()
}

let dir = join(__dirname, 'map-fixtures')

let doubler = postcss((css: Root) => {
  css.walkDecls(decl => {
    decl.parent?.prepend(decl.clone())
  })
})
let lighter = postcss((css: Root) => {
  css.walkDecls(decl => {
    decl.value = 'white'
  })
})

test.after.each(() => {
  if (existsSync(dir)) removeSync(dir)
})

test('adds map field only on request', () => {
  type(postcss([() => {}]).process('a {}').map, 'undefined')
})

test('return map generator', () => {
  let map = postcss([() => {}]).process('a {}', {
    map: { inline: false }
  }).map
  is(map instanceof SourceMapGenerator, true)
})

test('generate right source map', () => {
  let css = 'a {\n  color: black;\n  }'
  let processor = postcss((root: Root) => {
    root.walkRules(rule => {
      rule.selector = 'strong'
    })
    root.walkDecls(decl => {
      decl.parent?.prepend(decl.clone({ prop: 'background', value: 'black' }))
    })
  })

  let result = processor.process(css, {
    from: 'a.css',
    to: 'b.css',
    map: true
  })
  let map = read(result)

  is(map.file, 'b.css')

  equal(map.originalPositionFor({ line: 1, column: 0 }), {
    source: 'a.css',
    line: 1,
    column: 0,
    name: null
  })
  equal(map.originalPositionFor({ line: 1, column: 2 }), {
    source: 'a.css',
    line: 1,
    column: 0,
    name: null
  })
  equal(map.originalPositionFor({ line: 2, column: 2 }), {
    source: 'a.css',
    line: 2,
    column: 2,
    name: null
  })
  equal(map.originalPositionFor({ line: 3, column: 2 }), {
    source: 'a.css',
    line: 2,
    column: 2,
    name: null
  })
  equal(map.originalPositionFor({ line: 3, column: 14 }), {
    source: 'a.css',
    line: 2,
    column: 14,
    name: null
  })
  equal(map.originalPositionFor({ line: 4, column: 2 }), {
    source: 'a.css',
    line: 3,
    column: 2,
    name: null
  })
})

test('changes previous source map', () => {
  let css = 'a { color: black }'

  let doubled = doubler.process(css, {
    from: 'a.css',
    to: 'b.css',
    map: { inline: false }
  })

  let lighted = lighter.process(doubled.css, {
    from: 'b.css',
    to: 'c.css',
    map: { prev: doubled.map }
  })

  let map = consumer(lighted.map)
  equal(map.originalPositionFor({ line: 1, column: 18 }), {
    source: 'a.css',
    line: 1,
    column: 4,
    name: null
  })
})

test('adds source map annotation', () => {
  let css = 'a { }/*# sourceMappingURL=a.css.map */'
  let result = postcss([() => {}]).process(css, {
    from: 'a.css',
    to: 'b.css',
    map: { inline: false }
  })

  is(result.css, 'a { }\n/*# sourceMappingURL=b.css.map */')
})

test('misses source map annotation, if user ask', () => {
  let css = 'a { }'
  let result = postcss([() => {}]).process(css, {
    from: 'a.css',
    to: 'b.css',
    map: { annotation: false }
  })

  is(result.css, css)
})

test('misses source map annotation, if previous map missed it', () => {
  let css = 'a { }'

  let step1 = postcss([() => {}]).process(css, {
    from: 'a.css',
    to: 'b.css',
    map: { annotation: false }
  })

  let step2 = postcss([() => {}]).process(step1.css, {
    from: 'b.css',
    to: 'c.css',
    map: { prev: step1.map }
  })

  is(step2.css, css)
})

test('uses user path in annotation, relative to options.to', () => {
  let result = postcss([() => {}]).process('a { }', {
    from: 'source/a.css',
    to: 'build/b.css',
    map: { annotation: 'maps/b.map' }
  })

  is(result.css, 'a { }\n/*# sourceMappingURL=maps/b.map */')
  let map = consumer(result.map)

  is(map.file, join('..', 'b.css'))
  is(
    map.originalPositionFor({ line: 1, column: 0 }).source,
    '../../source/a.css'
  )
})

test('generates inline map', () => {
  let css = 'a { }'

  let inline = postcss([() => {}]).process(css, {
    from: 'a.css',
    to: 'b.css',
    map: { inline: true }
  })

  type(inline.map, 'undefined')
  match(inline.css, /# sourceMappingURL=data:/)

  let separated = postcss([() => {}]).process(css, {
    from: 'a.css',
    to: 'b.css',
    map: { inline: false }
  })

  let base64 = Buffer.from(separated.map.toString()).toString('base64')
  let end = inline.css.slice(-base64.length - 3)
  is(end, base64 + ' */')
})

test('generates inline map by default', () => {
  let inline = postcss([() => {}]).process('a { }', {
    from: 'a.css',
    to: 'b.css',
    map: true
  })
  match(inline.css, /# sourceMappingURL=data:/)
})

test('generates separated map if previous map was not inlined', () => {
  let step1 = doubler.process('a { color: black }', {
    from: 'a.css',
    to: 'b.css',
    map: { inline: false }
  })
  let step2 = lighter.process(step1.css, {
    from: 'b.css',
    to: 'c.css',
    map: { prev: step1.map }
  })

  type(step2.map, 'object')
})

test('generates separated map on annotation option', () => {
  let result = postcss([() => {}]).process('a { }', {
    from: 'a.css',
    to: 'b.css',
    map: { annotation: false }
  })

  type(result.map, 'object')
})

test('allows change map type', () => {
  let step1 = postcss([() => {}]).process('a { }', {
    from: 'a.css',
    to: 'b.css',
    map: { inline: true }
  })

  let step2 = postcss([() => {}]).process(step1.css, {
    from: 'b.css',
    to: 'c.css',
    map: { inline: false }
  })

  type(step2.map, 'object')
  match(step2.css, /# sourceMappingURL=c\.css\.map/)
})

test('misses check files on requires', () => {
  let file = join(dir, 'a.css')

  let step1 = doubler.process('a { }', {
    from: 'a.css',
    to: file,
    map: { inline: false }
  })

  outputFileSync(file + '.map', step1.map.toString())
  let step2 = lighter.process(step1.css, {
    from: file,
    to: 'b.css',
    map: false
  })

  type(step2.map, 'undefined')
})

test('works in subdirs', () => {
  let result = doubler.process('a { }', {
    from: 'from/a.css',
    to: 'out/b.css',
    map: { inline: false }
  })

  match(result.css, /sourceMappingURL=b.css.map/)

  let map = consumer(result.map)
  is(map.file, 'b.css')
  equal(map.sources, ['../from/a.css'])
})

test('uses map from subdir', () => {
  let step1 = doubler.process('a { }', {
    from: 'a.css',
    to: 'out/b.css',
    map: { inline: false }
  })

  let step2 = doubler.process(step1.css, {
    from: 'out/b.css',
    to: 'out/two/c.css',
    map: { prev: step1.map }
  })

  let source = consumer(step2.map).originalPositionFor({
    line: 1,
    column: 0
  }).source
  is(source, '../../a.css')

  let step3 = doubler.process(step2.css, {
    from: 'c.css',
    to: 'd.css',
    map: { prev: step2.map }
  })

  source = consumer(step3.map).originalPositionFor({
    line: 1,
    column: 0
  }).source
  is(source, '../../a.css')
})

test('uses map from subdir if it inlined', () => {
  let step1 = doubler.process('a { }', {
    from: 'a.css',
    to: 'out/b.css',
    map: true
  })

  let step2 = doubler.process(step1.css, {
    from: 'out/b.css',
    to: 'out/two/c.css',
    map: { inline: false }
  })

  let source = consumer(step2.map).originalPositionFor({
    line: 1,
    column: 0
  }).source
  is(source, '../../a.css')
})

test('uses map from subdir if it written as a file', () => {
  let step1 = doubler.process('a { }', {
    from: 'source/a.css',
    to: 'one/b.css',
    map: { annotation: 'maps/b.css.map', inline: false }
  })

  let source = consumer(step1.map).originalPositionFor({
    line: 1,
    column: 0
  }).source
  is(source, '../../source/a.css')

  let file = join(dir, 'one', 'maps', 'b.css.map')
  outputFileSync(file, step1.map.toString())

  let step2 = doubler.process(step1.css, {
    from: join(dir, 'one', 'b.css'),
    to: join(dir, 'two', 'c.css'),
    map: true
  })

  source = consumer(step2.map).originalPositionFor({
    line: 1,
    column: 0
  }).source
  is(source, '../source/a.css')
})

test('works with different types of maps', () => {
  let step1 = doubler.process('a { }', {
    from: 'a.css',
    to: 'b.css',
    map: { inline: false }
  })

  let map = step1.map
  let maps = [map, consumer(map), map.toJSON(), map.toString()]

  for (let i of maps) {
    let step2 = doubler.process(step1.css, {
      from: 'b.css',
      to: 'c.css',
      map: { prev: i }
    })
    let source = consumer(step2.map).originalPositionFor({
      line: 1,
      column: 0
    }).source
    is(source, 'a.css')
  }
})

test('sets source content by default', () => {
  let result = doubler.process('a { }', {
    from: 'a.css',
    to: 'out/b.css',
    map: true
  })

  is(read(result).sourceContentFor('../a.css'), 'a { }')
})

test('misses source content on request', () => {
  let result = doubler.process('a { }', {
    from: 'a.css',
    to: 'out/b.css',
    map: { sourcesContent: false }
  })

  is(read(result).sourceContentFor('../a.css'), null)
})

test('misses source content if previous not have', () => {
  let step1 = doubler.process('a { }', {
    from: 'a.css',
    to: 'out/a.css',
    map: { sourcesContent: false }
  })

  let file1 = postcss.parse(step1.css, {
    from: 'a.css',
    map: { prev: step1.map }
  })
  let file2 = postcss.parse('b { }', { from: 'b.css', map: true })

  if (file1.first) file2.append(file1.first.clone())
  let step2 = file2.toResult({ to: 'c.css', map: true })

  is(read(step2).sourceContentFor('b.css'), null)
})

test('misses source content on request in multiple steps', () => {
  let step1 = doubler.process('a { }', {
    from: 'a.css',
    to: 'out/a.css',
    map: { sourcesContent: true }
  })

  let file1 = postcss.parse(step1.css, {
    from: 'a.css',
    map: { prev: step1.map }
  })
  let file2 = postcss.parse('b { }', { from: 'b.css', map: true })

  if (file1.first) file2.append(file1.first.clone())
  let step2 = file2.toResult({
    to: 'c.css',
    map: { sourcesContent: false }
  })

  let map = read(step2)
  is(map.sourceContentFor('b.css'), null)
  is(map.sourceContentFor('../a.css'), null)
})

test('detects input file name from map', () => {
  let one = doubler.process('a { }', { to: 'a.css', map: true })
  let two = doubler.process(one.css, { map: { prev: one.map } })
  is(two.root.first?.source?.input.file, resolve('a.css'))
})

test('works without file names', () => {
  let step1 = doubler.process('a { }', { map: true })
  let step2 = doubler.process(step1.css)
  match(step2.css, /a { }\n\/\*/)
})

test('supports UTF-8', () => {
  let step1 = doubler.process('a { }', {
    from: 'вход.css',
    to: 'шаг1.css',
    map: true
  })
  let step2 = doubler.process(step1.css, {
    from: 'шаг1.css',
    to: 'выход.css'
  })

  is(read(step2).file, 'выход.css')
})

test('generates map for node created manually', () => {
  let contenter = postcss((css: Root) => {
    if (css.first && css.first.type === 'rule') {
      css.first.prepend({ selector: 'b' })
    }
  })
  let result = contenter.process('a:after{\n}', { map: true })
  let map = read(result)
  equal(map.originalPositionFor({ line: 2, column: 5 }), {
    source: '<no source>',
    column: 0,
    line: 1,
    name: null
  })
})

test('uses input file name as output file name', () => {
  let result = doubler.process('a{}', {
    from: 'a.css',
    map: { inline: false }
  })
  is(result.map.toJSON().file, 'a.css')
})

test('uses to.css as default output name', () => {
  let result = doubler.process('a{}', { map: { inline: false } })
  is(result.map.toJSON().file, 'to.css')
})

test('supports annotation comment in any place', () => {
  let css = '/*# sourceMappingURL=a.css.map */a { }'
  let result = postcss([() => {}]).process(css, {
    from: 'a.css',
    to: 'b.css',
    map: { inline: false }
  })

  is(result.css, 'a { }\n/*# sourceMappingURL=b.css.map */')
})

test('does not update annotation on request', () => {
  let css = 'a { }/*# sourceMappingURL=a.css.map */'
  let result = postcss([() => {}]).process(css, {
    from: 'a.css',
    to: 'b.css',
    map: { annotation: false, inline: false }
  })

  is(result.css, 'a { }/*# sourceMappingURL=a.css.map */')
})

test('clears source map', () => {
  let css1 = postcss.root().toResult({ map: true }).css
  let css2 = postcss.root().toResult({ map: true }).css

  let root = postcss.root()
  root.append(css1)
  root.append(css2)

  let css = root.toResult({ map: true }).css
  is(css.match(/sourceMappingURL/g)?.length, 1)
})

test('uses Windows line separation too', () => {
  let result = postcss([() => {}]).process('a {\r\n}', { map: true })
  match(result.css, /a {\r\n}\r\n\/\*# sourceMappingURL=/)
})

test('`map.from` should override the source map sources', () => {
  let result = postcss([() => {}]).process('a{}', {
    map: {
      inline: false,
      from: 'file:///dir/a.css'
    }
  })
  equal(result.map.toJSON().sources, ['file:///dir/a.css'])
})

test('preserves absolute urls in `to`', () => {
  let result = postcss([() => {}]).process('a{}', {
    from: '/dir/to/a.css',
    to: 'http://example.com/a.css',
    map: { inline: false }
  })
  is(result.map.toJSON().file, 'http://example.com/a.css')
})

test('preserves absolute urls in sources', () => {
  let result = postcss([() => {}]).process('a{}', {
    from: 'file:///dir/a.css',
    to: 'http://example.com/a.css',
    map: { inline: false }
  })
  equal(result.map.toJSON().sources, ['file:///dir/a.css'])
})

test('uses absolute path on request', () => {
  let result = postcss([() => {}]).process('a{}', {
    from: '/dir/a.css',
    to: '/dir/b.css',
    map: { inline: false, absolute: true }
  })
  let root = '/'
  if (process.platform === 'win32') {
    root = '/' + parse(process.cwd()).root.replace(/\\/g, '/')
  }
  equal(result.map.toJSON().sources, [`file://${root}dir/a.css`])
})

test('preserves absolute urls in sources from previous map', () => {
  let result1 = postcss([() => {}]).process('a{}', {
    from: 'http://example.com/a.css',
    to: 'http://example.com/b.css',
    map: true
  })
  let result2 = postcss([() => {}]).process(result1.css, {
    to: 'http://example.com/c.css',
    map: {
      inline: false
    }
  })
  is(result2.root.source?.input.file, 'http://example.com/b.css')
  equal(result2.map.toJSON().sources, ['http://example.com/a.css'])
})

test('allows dynamic annotations', () => {
  let result = postcss([() => {}]).process('a{}', {
    to: 'out.css',
    map: {
      annotation(to, root) {
        let rule = root.first as Rule
        return to + '-' + rule.selector + '.map'
      }
    }
  })
  is(result.css, 'a{}\n/*# sourceMappingURL=out.css-a.map */')
})

test('uses URLs in sources', () => {
  let result = postcss([() => {}]).process('a{}', {
    from: 'a b.css',
    to: 'dir/b.css',
    map: { inline: false }
  })
<<<<<<< HEAD
  equal(result.map.toJSON().sources, ['../a%20b.css'])
})

test.run()
=======
  expect(result.map.toJSON().sources).toEqual(['../a%20b.css'])
})

it('generates correct inline map with empty processor', () => {
  let processor = new Processor()
  let result = postcss(processor).process('a {} /*hello world*/', {
    map: true
  })

  expect(result.css).toMatch(
    /a {} \/\*hello world\*\/\n\/\*# sourceMappingURL=/
  )
})

it('generates correct inline map with empty processor and multiple comments', () => {
  let css = 'a {}/*# sourceMappingURL=a.css.map */\n/*# sourceMappingURL=b.css.map */\nb {}\n/*# sourceMappingURL=c.css.map */'
  let processor = new Processor()
  let result = postcss(processor).process(css, {
    map: true
  })

  expect(result.css).toMatch(
    /a {}\nb {}\n\/\*# sourceMappingURL=/
  )
})

it('generates correct sources with empty processor', () => {
  let processor = new Processor()
  let result = postcss(processor).process('a {} /*hello world*/', {
    from: 'a.css',
    to: 'b.css',
    map: { inline: false }
  })

  expect(result.map.toJSON().sources).toEqual(['a.css'])
})

it('generates map object with empty processor', () => {
  let processor = new Processor()
  let result = postcss(processor).process('a {} /*hello world*/', {
    from: 'a.css',
    to: 'b.css',
    map: true
  })

  let map = read(result)

  expect(map.originalPositionFor({ line: 1, column: 0 })).toEqual({
    source: 'a.css',
    line: 1,
    column: 0,
    name: null
  })
})
>>>>>>> a4f6733a
<|MERGE_RESOLUTION|>--- conflicted
+++ resolved
@@ -630,39 +630,33 @@
     to: 'dir/b.css',
     map: { inline: false }
   })
-<<<<<<< HEAD
   equal(result.map.toJSON().sources, ['../a%20b.css'])
 })
 
-test.run()
-=======
-  expect(result.map.toJSON().sources).toEqual(['../a%20b.css'])
-})
-
-it('generates correct inline map with empty processor', () => {
+test('generates correct inline map with empty processor', () => {
   let processor = new Processor()
   let result = postcss(processor).process('a {} /*hello world*/', {
     map: true
   })
 
-  expect(result.css).toMatch(
+  match(result.css, 
     /a {} \/\*hello world\*\/\n\/\*# sourceMappingURL=/
   )
 })
 
-it('generates correct inline map with empty processor and multiple comments', () => {
+test('generates correct inline map with empty processor and multiple comments', () => {
   let css = 'a {}/*# sourceMappingURL=a.css.map */\n/*# sourceMappingURL=b.css.map */\nb {}\n/*# sourceMappingURL=c.css.map */'
   let processor = new Processor()
   let result = postcss(processor).process(css, {
     map: true
   })
 
-  expect(result.css).toMatch(
+  match(result.css, 
     /a {}\nb {}\n\/\*# sourceMappingURL=/
   )
 })
 
-it('generates correct sources with empty processor', () => {
+test('generates correct sources with empty processor', () => {
   let processor = new Processor()
   let result = postcss(processor).process('a {} /*hello world*/', {
     from: 'a.css',
@@ -670,10 +664,10 @@
     map: { inline: false }
   })
 
-  expect(result.map.toJSON().sources).toEqual(['a.css'])
-})
-
-it('generates map object with empty processor', () => {
+  equal(result.map.toJSON().sources, ['a.css'])
+})
+
+test('generates map object with empty processor', () => {
   let processor = new Processor()
   let result = postcss(processor).process('a {} /*hello world*/', {
     from: 'a.css',
@@ -683,11 +677,12 @@
 
   let map = read(result)
 
-  expect(map.originalPositionFor({ line: 1, column: 0 })).toEqual({
+  equal(map.originalPositionFor({ line: 1, column: 0 }), {
     source: 'a.css',
     line: 1,
     column: 0,
     name: null
   })
 })
->>>>>>> a4f6733a
+
+test.run()