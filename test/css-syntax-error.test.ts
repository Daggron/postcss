--- conflicted
+++ resolved
@@ -60,28 +60,26 @@
   equal(error.input, {
     line: error.line,
     column: error.column,
-    source: error.source
-  })
-})
-
-<<<<<<< HEAD
-test('has stack trace', () => {
-  match(parseError('a {\n  content: "\n}').stack, /css-syntax-error\.test\.ts/)
-=======
-it('saves source with ranges', () => {
+    source: error.source,
+    endLine: error.endLine,
+    endColumn: error.endColumn,
+  })
+})
+
+test('saves source with ranges', () => {
   let error = parseError('badword')
 
-  expect(error instanceof CssSyntaxError).toBe(true)
-  expect(error.name).toBe('CssSyntaxError')
-  expect(error.message).toBe('<css input>:1:1: Unknown word')
-  expect(error.reason).toBe('Unknown word')
-  expect(error.line).toBe(1)
-  expect(error.column).toBe(1)
-  expect(error.endLine).toBe(1)
-  expect(error.endColumn).toBe(8)
-  expect(error.source).toBe('badword')
-
-  expect(error.input).toEqual({
+  is(error instanceof CssSyntaxError, true)
+  is(error.name, 'CssSyntaxError')
+  is(error.message, '<css input>:1:1: Unknown word')
+  is(error.reason, 'Unknown word')
+  is(error.line, 1)
+  is(error.column, 1)
+  is(error.endLine, 1)
+  is(error.endColumn, 8)
+  is(error.source, 'badword')
+
+  equal(error.input, {
     line: error.line,
     column: error.column,
     endLine: error.endLine,
@@ -90,11 +88,54 @@
   })
 })
 
-it('has stack trace', () => {
-  expect(parseError('a {\n  content: "\n}').stack).toMatch(
+test('has stack trace', () => {
+  match(parseError('a {\n  content: "\n}').stack,
     /css-syntax-error\.test\.ts/
   )
->>>>>>> a4f6733a
+})
+
+test('saves source with ranges', () => {
+  let error = parseError('badword')
+
+ is(error instanceof CssSyntaxError, true)
+ is(error.name, 'CssSyntaxError')
+ is(error.message, '<css input>:1:1: Unknown word')
+ is(error.reason, 'Unknown word')
+ is(error.line, 1)
+ is(error.column, 1)
+ is(error.endLine, 1)
+ is(error.endColumn, 8)
+ is(error.source, 'badword')
+
+ equal(error.input, {
+    line: error.line,
+    column: error.column,
+    endLine: error.endLine,
+    endColumn: error.endColumn,
+    source: error.source
+  })
+})
+
+test('saves source with ranges', () => {
+  let error = parseError('badword')
+
+ is(error instanceof CssSyntaxError, true)
+ is(error.name, 'CssSyntaxError')
+ is(error.message, '<css input>:1:1: Unknown word')
+ is(error.reason, 'Unknown word')
+ is(error.line, 1)
+ is(error.column, 1)
+ is(error.endLine, 1)
+ is(error.endColumn, 8)
+ is(error.source, 'badword')
+
+ equal(error.input, {
+    line: error.line,
+    column: error.column,
+    endLine: error.endLine,
+    endColumn: error.endColumn,
+    source: error.source
+  })
 })
 
 test('highlights broken line with colors', () => {
@@ -195,7 +236,9 @@
     file: join(__dirname, 'build', 'all.css'),
     line: 3,
     column: 1,
-    source: 'a { }\n\nb {\n'
+    source: 'a { }\n\nb {\n',
+    endLine: error.endLine,
+    endColumn: error.endColumn,
   })
 })
 
@@ -222,7 +265,9 @@
     file: join(__dirname, 'build', 'all.css'),
     line: 3,
     column: 1,
-    source: 'a { }\n\nb {\n'
+    source: 'a { }\n\nb {\n',
+    endLine: error.endLine,
+    endColumn: error.endColumn,
   })
 })
 
