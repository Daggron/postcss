--- conflicted
+++ resolved
@@ -52,21 +52,15 @@
   constructor(defaults?: Comment.CommentProps)
 
   assign(overrides: Comment.CommentProps | object): this
-<<<<<<< HEAD
+
   clone(overrides?: Partial<Comment.CommentProps>): this
   cloneAfter(overrides?: Partial<Comment.CommentProps>): this
   cloneBefore(overrides?: Partial<Comment.CommentProps>): this
-=======
-
-  clone(overrides?: Partial<Comment.CommentProps>): Comment
-  cloneAfter(overrides?: Partial<Comment.CommentProps>): Comment
-  cloneBefore(overrides?: Partial<Comment.CommentProps>): Comment
   /**
    * The comment's text.
    */
   get text(): string
   set text(value: string)
->>>>>>> be59ad41
 }
 
 declare class Comment extends Comment_ {}
