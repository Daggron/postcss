--- conflicted
+++ resolved
@@ -86,11 +86,11 @@
   constructor(defaults?: Rule.RuleProps)
 
   assign(overrides: object | Rule.RuleProps): this
-  clone(overrides?: Partial<Rule.RuleProps>): Rule
+  clone(overrides?: Partial<Rule.RuleProps>): this
 
-  cloneAfter(overrides?: Partial<Rule.RuleProps>): Rule
+  cloneAfter(overrides?: Partial<Rule.RuleProps>): this
 
-  cloneBefore(overrides?: Partial<Rule.RuleProps>): Rule
+  cloneBefore(overrides?: Partial<Rule.RuleProps>): this
   /**
    * The rule’s full selector represented as a string.
    *
@@ -118,19 +118,7 @@
    * ```
    */
   get selectors(): string[]
-<<<<<<< HEAD
-  set selectors(values: string[]);
-
-  type: 'rule'
-
-  constructor(defaults?: Rule.RuleProps)
-  assign(overrides: object | Rule.RuleProps): this
-  clone(overrides?: Partial<Rule.RuleProps>): this
-  cloneAfter(overrides?: Partial<Rule.RuleProps>): this
-  cloneBefore(overrides?: Partial<Rule.RuleProps>): this
-=======
   set selectors(values: string[])
->>>>>>> be59ad41
 }
 
 declare class Rule extends Rule_ {}
