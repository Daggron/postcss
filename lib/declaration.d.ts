--- conflicted
+++ resolved
@@ -71,11 +71,11 @@
   constructor(defaults?: Declaration.DeclarationProps)
   assign(overrides: Declaration.DeclarationProps | object): this
 
-  clone(overrides?: Partial<Declaration.DeclarationProps>): Declaration
+  clone(overrides?: Partial<Declaration.DeclarationProps>): this
 
-  cloneAfter(overrides?: Partial<Declaration.DeclarationProps>): Declaration
+  cloneAfter(overrides?: Partial<Declaration.DeclarationProps>): this
 
-  cloneBefore(overrides?: Partial<Declaration.DeclarationProps>): Declaration
+  cloneBefore(overrides?: Partial<Declaration.DeclarationProps>): this
   /**
    * It represents a specificity of the declaration.
    *
@@ -144,16 +144,6 @@
    * ```
    */
   get variable(): boolean
-<<<<<<< HEAD
-  set varaible(value: string)
-
-  constructor(defaults?: Declaration.DeclarationProps)
-  assign(overrides: Declaration.DeclarationProps | object): this
-  clone(overrides?: Partial<Declaration.DeclarationProps>): this
-  cloneAfter(overrides?: Partial<Declaration.DeclarationProps>): this
-  cloneBefore(overrides?: Partial<Declaration.DeclarationProps>): this
-=======
->>>>>>> be59ad41
 }
 
 declare class Declaration extends Declaration_ {}
